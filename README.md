# Pistache

[![Travis Build Status](https://travis-ci.org/oktal/pistache.svg?branch=master)](https://travis-ci.org/oktal/pistache)

Pistache is a modern and elegant HTTP and REST framework for C++.

It is entirely written in pure-C++11 and provides a clear and pleasant API

Full documentation is located at [http://pistache.io](http://pistache.io).

# Contributing

Pistache is an open-source project and will always stay open-source. However, working on an open-source project while having a full-time job is sometimes a difficult task to accomplish.

That's why your help is needed. If you would like to contribute to the project in any way (submitting ideas, fixing bugs, writing documentation, ...), please join the
[cpplang Slack channel](https://cpplang.now.sh/). Drop a private message to `@octal` and I will invite you to the channel dedicated to Pistache.

Hope to see you there !

# To Build:

To download the latest available release, clone the repository over github.

git clone https://github.com/oktal/pistache.git

Then, init the submodules:

git submodule update --init

Now, compile the sources:

    cd pistache
    mkdir build
    cd build
    cmake -G "Unix Makefiles" -DCMAKE_BUILD_TYPE=Release ..
    make
    sudo make install

If you want the examples built, then change change the cmake above to:

<<<<<<< HEAD
    cmake -G "Unix Makefiles" -DCMAKE_BUILD_TYPE=Release -DCPISTACHE_BUILD_EXAMPLES=true ..
=======
    cmake -G "Unix Makefiles" -DCMAKE_BUILD_TYPE=Release -DPISTACHE_BUILD_EXAMPLES=true    ..
>>>>>>> 957198b8

After running the above, you can then cd into the build/examples directory and run make.

Optionally, you can also build and run the tests:

    cmake -G "Unix Makefiles" -DPISTACHE_BUILD_TESTS=true ..
    make test

Be patient, async_test can take some time before completing.

And that’s it, now you can start playing with your newly installed Pistache framework.

# Example

## Hello World (server)

```cpp
#include <pistache/endpoint.h>

using namespace Pistache;

struct HelloHandler : public Http::Handler {
    HTTP_PROTOTYPE(HelloHandler)

    void onRequest(const Http::Request& request, Http::ResponseWriter writer) {
        writer.send(Http::Code::Ok, "Hello, World!");
    }
};

int main() {
    Http::listenAndServe<HelloHandler>("*:9080");
}
```<|MERGE_RESOLUTION|>--- conflicted
+++ resolved
@@ -38,11 +38,7 @@
 
 If you want the examples built, then change change the cmake above to:
 
-<<<<<<< HEAD
-    cmake -G "Unix Makefiles" -DCMAKE_BUILD_TYPE=Release -DCPISTACHE_BUILD_EXAMPLES=true ..
-=======
-    cmake -G "Unix Makefiles" -DCMAKE_BUILD_TYPE=Release -DPISTACHE_BUILD_EXAMPLES=true    ..
->>>>>>> 957198b8
+    cmake -G "Unix Makefiles" -DCMAKE_BUILD_TYPE=Release -DPISTACHE_BUILD_EXAMPLES=true ..
 
 After running the above, you can then cd into the build/examples directory and run make.
 
