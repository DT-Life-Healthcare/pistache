#!/bin/sh

# SPDX-FileCopyrightText: 2021 Andrea Pappacoda
#
# SPDX-License-Identifier: Apache-2.0

for file in $(git diff-index --cached --name-only HEAD | grep -E '\.(cpp|cc|hpp|h)$') ; do
<<<<<<< HEAD
    clang-format --dry-run --Werror "$file" >/dev/null 2>&1 || (echo "Run ninja clang-format before committing ($file)" 1>&2 && false)
=======
    clang-format --dry-run --Werror "$file" >/dev/null 2>&1 || (printf 'Run ninja clang-format before committing (%s)\n' "$file" 1>&2 && false)
>>>>>>> 68e49054
done

grep -q "$(date +%Y%m%d)" version.txt || (echo 'Update the commit date in version.txt before committing' 1>&2 && false)<|MERGE_RESOLUTION|>--- conflicted
+++ resolved
@@ -5,11 +5,7 @@
 # SPDX-License-Identifier: Apache-2.0
 
 for file in $(git diff-index --cached --name-only HEAD | grep -E '\.(cpp|cc|hpp|h)$') ; do
-<<<<<<< HEAD
-    clang-format --dry-run --Werror "$file" >/dev/null 2>&1 || (echo "Run ninja clang-format before committing ($file)" 1>&2 && false)
-=======
     clang-format --dry-run --Werror "$file" >/dev/null 2>&1 || (printf 'Run ninja clang-format before committing (%s)\n' "$file" 1>&2 && false)
->>>>>>> 68e49054
 done
 
 grep -q "$(date +%Y%m%d)" version.txt || (echo 'Update the commit date in version.txt before committing' 1>&2 && false)