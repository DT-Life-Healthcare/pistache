--- conflicted
+++ resolved
@@ -277,7 +277,6 @@
     }
 }
 
-<<<<<<< HEAD
 Route::Status
 Pistache::Rest::FragmentTreeNode::invokeRouteHandler(const Http::Request& req, Http::ResponseWriter response) const {
     std::vector<TypedParam> params;
@@ -287,7 +286,7 @@
         return invokeRouteHandler(path, req, std::move(response), params, splats);
     } catch (std::runtime_error&) {
         return Route::Status::NotFound;
-=======
+
 namespace Private {
 
 RouterHandler::RouterHandler(const Rest::Router& router)
@@ -313,7 +312,6 @@
         }
         else
             response.send(Http::Code::Not_Found, "Could not find a matching route");
->>>>>>> efe54d9e
     }
 }
 
@@ -387,9 +385,6 @@
     customHandlers.push_back(std::move(handler));
 }
 
-<<<<<<< HEAD
-Route::Status
-=======
 void
 Router::addNotFoundHandler(Route::Handler handler) {
     notFoundHandler = std::move(handler);
@@ -402,7 +397,6 @@
 }
 
 Router::Status
->>>>>>> efe54d9e
 Router::route(const Http::Request& req, Http::ResponseWriter response) {
     auto& r = routes[req.method()];
     try {
@@ -453,13 +447,12 @@
     router.options(std::move(resource), std::move(handler));
 }
 
-<<<<<<< HEAD
+
 void Remove(Router& router, Http::Method method, std::string resource) {
     router.removeRoute(method, resource);
-=======
+
 void NotFound(Router& router, Route::Handler handler) {
     router.addNotFoundHandler(std::move(handler));
->>>>>>> efe54d9e
 }
 
 } // namespace Routes
