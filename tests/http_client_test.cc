#include <pistache/http.h>
#include <pistache/client.h>
#include <pistache/endpoint.h>

#include "gtest/gtest.h"

#include <atomic>
#include <chrono>

using namespace Pistache;

struct HelloHandler : public Http::Handler
{
    HTTP_PROTOTYPE(HelloHandler)

    void onRequest(const Http::Request& /*request*/, Http::ResponseWriter writer) override
    {
        writer.send(Http::Code::Ok, "Hello, World!");
    }
};

struct DelayHandler : public Http::Handler
{
    HTTP_PROTOTYPE(DelayHandler)

    void onRequest(const Http::Request& /*request*/, Http::ResponseWriter writer) override
    {
        std::this_thread::sleep_for(std::chrono::seconds(4));
        writer.send(Http::Code::Ok, "Hello, World!");
    }
};

TEST(http_client_test, one_client_with_one_request)
{
    const Pistache::Address address("localhost", Pistache::Port(0));

    Http::Endpoint server(address);
    auto flags = Tcp::Options::InstallSignalHandler | Tcp::Options::ReuseAddr;
    auto server_opts = Http::Endpoint::options().flags(flags);
    server.init(server_opts);
    server.setHandler(Http::make_handler<HelloHandler>());
    server.serveThreaded();

    const std::string server_address = "localhost:" + server.getPort().toString();
    std::cout << "Server address: " << server_address << "\n";

    Http::Client client;
    client.init();

    auto rb = client.get(server_address);
    auto response = rb.header<Http::Header::Connection>(Http::ConnectionControl::KeepAlive).send();
    bool done = false;
    response.then([&done](Http::Response rsp)
                  {
                      if (rsp.code() == Http::Code::Ok)
                          done = true;
                  },
                  Async::IgnoreException);

    Async::Barrier<Http::Response> barrier(response);
    barrier.wait_for(std::chrono::seconds(5));

    server.shutdown();
    client.shutdown();

    ASSERT_TRUE(done);
}

TEST(http_client_test, one_client_with_multiple_requests)
{
    const Pistache::Address address("localhost", Pistache::Port(0));

    Http::Endpoint server(address);
    auto flags = Tcp::Options::InstallSignalHandler | Tcp::Options::ReuseAddr;
    auto server_opts = Http::Endpoint::options().flags(flags);
    server.init(server_opts);
    server.setHandler(Http::make_handler<HelloHandler>());
    server.serveThreaded();

    const std::string server_address = "localhost:" + server.getPort().toString();
    std::cout << "Server address: " << server_address << "\n";

    Http::Client client;
    client.init();

    std::vector<Async::Promise<Http::Response>> responses;
    const int RESPONSE_SIZE = 3;
    int response_counter = 0;

    auto rb = client.get(server_address);
<<<<<<< HEAD
    for (int i = 0; i < RESPONSE_SIZE; ++i)
    {
        auto response = rb.send();
        response.then([&response_counter](Http::Response rsp)
                      {
                          if (rsp.code() == Http::Code::Ok)
                              ++response_counter;
                      },
                      Async::IgnoreException);
=======
    for (int i = 0; i < RESPONSE_SIZE; ++i) {
        auto response = rb.header<Http::Header::Connection>(Http::ConnectionControl::KeepAlive).send();
        response.then([&](Http::Response rsp) {
            if (rsp.code() == Http::Code::Ok)
                ++response_counter;
        }, Async::IgnoreException);
>>>>>>> add10b87
        responses.push_back(std::move(response));
    }

    auto sync = Async::whenAll(responses.begin(), responses.end());
    Async::Barrier<std::vector<Http::Response>> barrier(sync);

    barrier.wait_for(std::chrono::seconds(5));

    server.shutdown();
    client.shutdown();

    ASSERT_TRUE(response_counter == RESPONSE_SIZE);
}

TEST(http_client_test, multiple_clients_with_one_request) {
    const Pistache::Address address("localhost", Pistache::Port(0));

    Http::Endpoint server(address);
    auto flags = Tcp::Options::InstallSignalHandler | Tcp::Options::ReuseAddr;
    auto server_opts = Http::Endpoint::options().flags(flags);
    server.init(server_opts);
    server.setHandler(Http::make_handler<HelloHandler>());
    server.serveThreaded();

    const std::string server_address = "localhost:" + server.getPort().toString();
    std::cout << "Server address: " << server_address << "\n";

    const int CLIENT_SIZE = 3;
    Http::Client client1;
    client1.init();
    Http::Client client2;
    client2.init();
    Http::Client client3;
    client3.init();

    std::vector<Async::Promise<Http::Response>> responses;
    std::atomic<int> response_counter(0);

    auto rb1 = client1.get(server_address);
<<<<<<< HEAD
    auto response1 = rb1.send();
    response1.then([&response_counter](Http::Response rsp)
                   {
                       if (rsp.code() == Http::Code::Ok)
                           ++response_counter;
                   },
                   Async::IgnoreException);
    responses.push_back(std::move(response1));
    auto rb2 = client2.get(server_address);
    auto response2 = rb2.send();
    response2.then([&response_counter](Http::Response rsp)
                   {
                       if (rsp.code() == Http::Code::Ok)
                           ++response_counter;
                   },
                   Async::IgnoreException);
    responses.push_back(std::move(response2));
    auto rb3 = client3.get(server_address);
    auto response3 = rb3.send();
    response3.then([&response_counter](Http::Response rsp)
                   {
                       if (rsp.code() == Http::Code::Ok)
                           ++response_counter;
                   },
                   Async::IgnoreException);
=======
    auto response1 = rb1.header<Http::Header::Connection>(Http::ConnectionControl::KeepAlive).send();
    response1.then([&](Http::Response rsp) {
            if (rsp.code() == Http::Code::Ok)
                ++response_counter;
        }, Async::IgnoreException);
    responses.push_back(std::move(response1));
    auto rb2 = client2.get(server_address);
    auto response2 = rb2.header<Http::Header::Connection>(Http::ConnectionControl::KeepAlive).send();
    response2.then([&](Http::Response rsp) {
            if (rsp.code() == Http::Code::Ok)
                ++response_counter;
        }, Async::IgnoreException);
    responses.push_back(std::move(response2));
    auto rb3 = client3.get(server_address);
    auto response3 = rb3.header<Http::Header::Connection>(Http::ConnectionControl::KeepAlive).send();
    response3.then([&](Http::Response rsp) {
            if (rsp.code() == Http::Code::Ok)
                ++response_counter;
        }, Async::IgnoreException);
>>>>>>> add10b87
    responses.push_back(std::move(response3));

    auto sync = Async::whenAll(responses.begin(), responses.end());
    Async::Barrier<std::vector<Http::Response>> barrier(sync);

    barrier.wait_for(std::chrono::seconds(5));

    server.shutdown();
    client1.shutdown();
    client2.shutdown();
    client3.shutdown();

    ASSERT_TRUE(response_counter == CLIENT_SIZE);
}

TEST(http_client_test, timeout_reject)
{
    const Pistache::Address address("localhost", Pistache::Port(0));

    Http::Endpoint server(address);
    auto flags = Tcp::Options::InstallSignalHandler | Tcp::Options::ReuseAddr;
    auto server_opts = Http::Endpoint::options().flags(flags);
    server.init(server_opts);
    server.setHandler(Http::make_handler<DelayHandler>());
    server.serveThreaded();

    const std::string server_address = "localhost:" + server.getPort().toString();
    std::cout << "Server address: " << server_address << "\n";

    Http::Client client;
    client.init();

    auto rb = client.get(server_address).timeout(std::chrono::milliseconds(1000));
    auto response = rb.header<Http::Header::Connection>(Http::ConnectionControl::KeepAlive).send();
    bool is_reject = false;
    response.then([&is_reject](Http::Response /*rsp*/)
                  {
                      is_reject = false;
                  },
                  [&is_reject](std::exception_ptr /*exc*/)
                  {
                      is_reject = true;  
                  });

    Async::Barrier<Http::Response> barrier(response);
    barrier.wait_for(std::chrono::seconds(5));

    server.shutdown();
    client.shutdown();

    ASSERT_TRUE(is_reject);
}

TEST(http_client_test, one_client_with_multiple_requests_and_one_connection_per_host_and_two_threads)
{
    const Pistache::Address address("localhost", Pistache::Port(0));

    Http::Endpoint server(address);
    auto flags = Tcp::Options::InstallSignalHandler | Tcp::Options::ReuseAddr;
    auto server_opts = Http::Endpoint::options().flags(flags);
    server.init(server_opts);
    server.setHandler(Http::make_handler<HelloHandler>());
    server.serveThreaded();

    const std::string server_address = "localhost:" + server.getPort().toString();
    std::cout << "Server address: " << server_address << "\n";

    Http::Client client;
    auto opts = Http::Client::options().maxConnectionsPerHost(1).threads(2);
    client.init(opts);

    std::vector<Async::Promise<Http::Response>> responses;
    const int RESPONSE_SIZE = 6;
    std::atomic<int> response_counter(0);

    auto rb = client.get(server_address);
    for (int i = 0; i < RESPONSE_SIZE; ++i)
    {
        auto response = rb.header<Http::Header::Connection>(Http::ConnectionControl::KeepAlive).send();
        response.then([&](Http::Response rsp)
                      {
                          if (rsp.code() == Http::Code::Ok)
                              ++response_counter;
                      },
                      Async::IgnoreException);
        responses.push_back(std::move(response));
    }

    auto sync = Async::whenAll(responses.begin(), responses.end());
    Async::Barrier<std::vector<Http::Response>> barrier(sync);

    barrier.wait_for(std::chrono::seconds(5));

    server.shutdown();
    client.shutdown();

    ASSERT_TRUE(response_counter == RESPONSE_SIZE);
}

TEST(http_client_test, one_client_with_multiple_requests_and_two_connections_per_host_and_one_thread)
{
    const Pistache::Address address("localhost", Pistache::Port(0));

    Http::Endpoint server(address);
    auto flags = Tcp::Options::InstallSignalHandler | Tcp::Options::ReuseAddr;
    auto server_opts = Http::Endpoint::options().flags(flags);
    server.init(server_opts);
    server.setHandler(Http::make_handler<HelloHandler>());
    server.serveThreaded();

    const std::string server_address = "localhost:" + server.getPort().toString();
    std::cout << "Server address: " << server_address << "\n";

    Http::Client client;
    auto opts = Http::Client::options().maxConnectionsPerHost(2).threads(1);
    client.init(opts);

    std::vector<Async::Promise<Http::Response>> responses;
    const int RESPONSE_SIZE = 6;
    std::atomic<int> response_counter(0);

    auto rb = client.get(server_address);
    for (int i = 0; i < RESPONSE_SIZE; ++i)
    {
        auto response = rb.header<Http::Header::Connection>(Http::ConnectionControl::KeepAlive).send();
        response.then([&](Http::Response rsp)
                      {
                          if (rsp.code() == Http::Code::Ok)
                              ++response_counter;
                      },
                      Async::IgnoreException);
        responses.push_back(std::move(response));
    }

    auto sync = Async::whenAll(responses.begin(), responses.end());
    Async::Barrier<std::vector<Http::Response>> barrier(sync);

    barrier.wait_for(std::chrono::seconds(5));

    server.shutdown();
    client.shutdown();

    ASSERT_TRUE(response_counter == RESPONSE_SIZE);
}<|MERGE_RESOLUTION|>--- conflicted
+++ resolved
@@ -88,7 +88,6 @@
     int response_counter = 0;
 
     auto rb = client.get(server_address);
-<<<<<<< HEAD
     for (int i = 0; i < RESPONSE_SIZE; ++i)
     {
         auto response = rb.send();
@@ -98,14 +97,6 @@
                               ++response_counter;
                       },
                       Async::IgnoreException);
-=======
-    for (int i = 0; i < RESPONSE_SIZE; ++i) {
-        auto response = rb.header<Http::Header::Connection>(Http::ConnectionControl::KeepAlive).send();
-        response.then([&](Http::Response rsp) {
-            if (rsp.code() == Http::Code::Ok)
-                ++response_counter;
-        }, Async::IgnoreException);
->>>>>>> add10b87
         responses.push_back(std::move(response));
     }
 
@@ -145,7 +136,6 @@
     std::atomic<int> response_counter(0);
 
     auto rb1 = client1.get(server_address);
-<<<<<<< HEAD
     auto response1 = rb1.send();
     response1.then([&response_counter](Http::Response rsp)
                    {
@@ -171,27 +161,6 @@
                            ++response_counter;
                    },
                    Async::IgnoreException);
-=======
-    auto response1 = rb1.header<Http::Header::Connection>(Http::ConnectionControl::KeepAlive).send();
-    response1.then([&](Http::Response rsp) {
-            if (rsp.code() == Http::Code::Ok)
-                ++response_counter;
-        }, Async::IgnoreException);
-    responses.push_back(std::move(response1));
-    auto rb2 = client2.get(server_address);
-    auto response2 = rb2.header<Http::Header::Connection>(Http::ConnectionControl::KeepAlive).send();
-    response2.then([&](Http::Response rsp) {
-            if (rsp.code() == Http::Code::Ok)
-                ++response_counter;
-        }, Async::IgnoreException);
-    responses.push_back(std::move(response2));
-    auto rb3 = client3.get(server_address);
-    auto response3 = rb3.header<Http::Header::Connection>(Http::ConnectionControl::KeepAlive).send();
-    response3.then([&](Http::Response rsp) {
-            if (rsp.code() == Http::Code::Ok)
-                ++response_counter;
-        }, Async::IgnoreException);
->>>>>>> add10b87
     responses.push_back(std::move(response3));
 
     auto sync = Async::whenAll(responses.begin(), responses.end());
