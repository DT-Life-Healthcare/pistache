--- conflicted
+++ resolved
@@ -214,7 +214,7 @@
   friend class ResponseWriter;
 
   explicit Timeout(Timeout &&other)
-      : handler(other.handler), request(std::move(other.request)),
+      : handler(other.handler),
         transport(other.transport), armed(other.armed), timerFd(other.timerFd),
         peer(std::move(other.peer)) {
     // cppcheck-suppress useInitializationList
@@ -224,7 +224,7 @@
   Timeout &operator=(Timeout &&other) {
     handler = other.handler;
     transport = other.transport;
-    request = std::move(other.request);
+    version = other.version;
     armed = other.armed;
     timerFd = other.timerFd;
     other.timerFd = -1;
@@ -258,13 +258,13 @@
 private:
   Timeout(const Timeout &other) = default;
 
-  Timeout(Tcp::Transport *transport_, Handler *handler_,
+  Timeout(Tcp::Transport *transport_, Http::Version version, Handler *handler_,
           std::weak_ptr<Tcp::Peer> peer_);
 
   void onTimeout(uint64_t numWakeup);
 
   Handler *handler;
-  Request request;
+  Http::Version version;
   Tcp::Transport *transport;
   bool armed;
   Fd timerFd;
@@ -356,9 +356,8 @@
 
   friend class Private::ResponseLineStep;
 
-  ResponseWriter(Tcp::Transport *transport, Request request, Handler *handler,
-                 std::weak_ptr<Tcp::Peer> peer);
-
+  ResponseWriter(Http::Version version, Tcp::Transport *transport,
+                 Handler *handler, std::weak_ptr<Tcp::Peer> peer);
 
   //
   // C++11: std::weak_ptr move constructor is C++14 only so the default
@@ -429,12 +428,6 @@
   }
 
 private:
-<<<<<<< HEAD
-=======
-  ResponseWriter(Http::Version version, Tcp::Transport *transport,
-                 Handler *handler, std::weak_ptr<Tcp::Peer> peer);
-
->>>>>>> 0d09ab98
   ResponseWriter(const ResponseWriter &other);
 
   Async::Promise<ssize_t> sendImpl(Code code, const char *data,
@@ -605,6 +598,8 @@
 
 class Handler : public Tcp::Handler {
 public:
+  static constexpr const char* ParserData = "__Parser";
+
   virtual void onRequest(const Request &request, ResponseWriter response) = 0;
 
   virtual void onTimeout(const Request &request, ResponseWriter response);
@@ -636,7 +631,7 @@
       return bodyTimeout_;
   }
 
-  static RequestParser &getParser(const std::shared_ptr<Tcp::Peer> &peer);
+  static std::shared_ptr<RequestParser> getParser(const std::shared_ptr<Tcp::Peer> &peer);
 
   virtual ~Handler() override {}
 
@@ -644,10 +639,6 @@
   void onConnection(const std::shared_ptr<Tcp::Peer> &peer) override;
   void onInput(const char *buffer, size_t len,
                const std::shared_ptr<Tcp::Peer> &peer) override;
-<<<<<<< HEAD
-=======
-
->>>>>>> 0d09ab98
 private:
   size_t maxRequestSize_ = Const::DefaultMaxRequestSize;
   size_t maxResponseSize_ = Const::DefaultMaxResponseSize;
