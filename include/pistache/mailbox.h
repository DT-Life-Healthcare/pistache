--- conflicted
+++ resolved
@@ -364,52 +364,7 @@
                 uint64_t val = 0;
                 for (;;)
                 {
-<<<<<<< HEAD
                     int efdread_res = READ_EFD(event_fd, &val);
-
-                    // Note: Without this (efdread_res == 0) check, there
-                    // can be an issue that shows up in the test
-                    // multiple_client_with_requests_to_multithreaded_server
-                    // when calling run_http_server_test over and over again.
-                    //
-                    // Without this (efdread_res == 0) check, in a typical
-                    // success case the READ_EFD in this function would be
-                    // called twice. First time, READ_EFD reads val. Second
-                    // time, READ_EFD fails with errno = EAGAIN / EWOULDBLOCK,
-                    // causing us to break out of the loop and return from our
-                    // "pop" function here.
-                    //
-                    // However, in the problem case, very occasionally when the
-                    // the two pushes - and hence two WRITE_EFD - occur just
-                    // ahead of the READ_EFD, and both WRITE_EFD succeed by the
-                    // time we are calling READ_EFD the second time in the
-                    // for(;;) loop. This causes the _second_ READ_EFD to
-                    // succeeed, which clears the eventfd readiness caused by
-                    // the WRITE_EFD. Since the eventfd is no longer ready, we
-                    // may never get the eventfd notification need to prompt
-                    // another pop and pop the values that were pushed. Hence
-                    // the values that were pushed may never be processed off
-                    // of this queue.
-                    if (efdread_res == 0)
-                    { // success
-                        PS_LOG_DEBUG_ARGS("event_fd read, val %u",
-                                          (uint64_t)val);
-
-                        if (!ret)
-                        {
-                            // Have another try at pop, in case the push
-                            // happened after the first pop attempt but before
-                            // now
-                            PS_LOG_DEBUG("event_fd read, but pop was null");
-                            ret = Queue<T>::pop();
-                        }
-
-                        break;
-                    }
-
-                    if (efdread_res == -1)
-=======
-                    ssize_t bytes = read(event_fd, &val, sizeof val);
 
                     // Note: Without the read-success check below, there can be
                     // an issue that shows up in the test
@@ -432,23 +387,24 @@
                     // the values that were pushed might never be processed off
                     // of this queue. So, we should break out of the loop when
                     // the read succeeds.
-                    if (bytes == (sizeof val))
+                    if (efdread_res == 0)
                     { // success
-                        
+                        PS_LOG_DEBUG_ARGS("event_fd read, val %u", val);
+
                         if (!ret)
                         {
                             // Have another try at pop, in case there was no
                             // "pop" to do at the top of this function, but
                             // then a push happened after the first pop attempt
                             // but before the read above
+                            PS_LOG_DEBUG("event_fd read, but pop was null");
                             ret = Queue<T>::pop();
                         }
-                        
+
                         break;
                     }
-                    
-                    if (bytes == -1)
->>>>>>> 7cc87326
+
+                    if (efdread_res == -1)
                     {
                         if (errno == EAGAIN || errno == EWOULDBLOCK)
                         {
